<p align="center">
<img src="htmlkit.png" alt="HTMLKit logo"/>
</p>

# HTMLKit

Render **lightning fast** HTML templates in a *typesafe* way!
By using Swift's powerful language features and a pre-rendering algorithm, HTMLKit will render insanely fast templates but also catch bugs that otherwise might occur with other templating options.

## Features

* **Pre-rendering** - Pre-render all your HTML templates for better performance
* **Type safety** - Be confident that your templates work as intended
* **Dynamic** - Render dynamic templates that adopt to the context
* **Localization** - Dynamicaly render localized content in your templates
* **Markdown** - You can easily combine markdown and HTML syntax in the same template

## Getting Started

Add the following in your `Package.swift` file
```swift
.package(url: "https://github.com/vapor-community/HTMLKit.git", .branch("feature/htmlkit-2.0")),
```
And register the provider and the different templates with in `configure.swift`
```swift
var renderer = HTMLRenderer()
try renderer.add(view: MyTemplate())

try services.register(HTMLKitProvider())
services.register(renderer)
```

## Some benchmarks ⚡

As mentioned, HTMLKit is extremely fast since it pre-renders most of the template, and uses `KeyPath`'s instead of decoding the context with `Codable`. But how much will faster will this make the rendering?
Using the *Leaf* templating language as a benchmark, HTMLKit was **150x** faster, and compared to *Pointfree* **16-25x** faster.

The *Leaf* template used was a fairly complex template and HTMLKit rendered 128 documents in *0.00548 sec*.

## How do you use it? 🔧

### The basics

Let's get started with the three main protocols:

- `ContextualTemplate`: This protocol makes it easy to render HTML views by giving you access to a lot of helper functions. It needs a `Context` to render; this could be a struct, protocol etc.
- `StaticView`: This protocol conforms to `ContextualTemplate` but does not need a `Context` to render.
- `LocalizedTemplate`: The same as `ContextualTemplate`, but it allows localized output.

When creating a view, it is recommended to use either `StaticView` of `ContextualTemplate`, since the `HTMLRenderer` has functions tailored for these two protocols.

The building of a view is done in the `build()` function. Here you will need to return a `CompiledTemplate` which is fancy talk for something that can be represented as HTML.
By default some base types like `String`, `Int`, `Bool`, `Optional`, `UUID` and `Array<Compiledtemplate>`.  This means you can return a pure `String` as the view, although this is not recommended.

You also get access to some more interesting structs that represent the different HTML tags and attributes. The tags are computed variables and you can therefore access them by typing something like `div`.
This will return an empty div tag like `<div></div>`. In order to add attributes, you can call `div.class("simple-view")`, this will result in `<div class="simple-view"></div>`. And lastly, in those tags that can contain a children, you can call `div.class("simple-view").child("Hello World")` and this will result in `<div class='simple-view'>Hello World</div>`.

### Create a Template

When rendering a template you usually want some dynamic content and not only pure static HTML tags, so what does HTMLKit offer.

- If statements: You can render an if wherever you like. Want to render a cookie message? HTMLKit has you covered. Want to add a class based on a context? HTMLKit has you covered here also.
- For each loops: In some instances you might want to render a list of objects, and HTMLKit provides the tools for this.
- Representing variables:  Again, HTMLKit has the tools for the job. Even raw or safely formatted HTML variables.

But if you would like do some manipulation on the variable, how would this work?
Since HTMLKit uses `KeyPath`s to represent variables, it is possible to reference a computed variable of any type. This means that you can capitalize a pure swift string by calling `variable(\.string.capitalized)`. Done!
This means you can add any extension to a swift type and use it in the template.

So let's render a simple template that needs one `String` value and will place the string value in a `<div>` that has a class attribute and a `<p>` tag.
```swift
struct SimpleView: TemplateView {

    // Defining the context type with generics
    let context: ContextVariable<String> = .root() 

    var body: View {
        Div {
            P { context.capalized }
        }.class("simple-view")
    }
}
```

Note: You can also use `+` or in most cases `,` to concatinate multiple elements. Eg:
```swift
// Using `+`
Div {
    "Some text " + context.name + P { "View More" }
}
```

### Now to render the views

In order to render the views effectively and cleanly, we need to add all the different views to a render struct.
Below is an example of how to render a view with a context:
```swift
var renderer = HTMLRenderer()
try renderer.add(view: SimpleView())
...
try req.renderer().render(SimpleView.self, with: "hello world")
```
This would render: 
```html
<div class="simple-view">
    <p>
        Hello World
    </p>
</div>
```

You register and optimize the rendering by calling the `add(view: StaticView)` or `add(template: ContextualTemplate)`. Then render the view with the with `render(TemplateBuilder.Type)` or `render(ContextualTemplate.Type, with: ContextualTemplate.Context)`.

Now since that was so simple. Let's step it up a bit by creating a base template and a view that renders some content, based on the input.


```swift
struct BaseView: StaticView {

    let title: String
    let content: View
    
    init(title: String, @HTMLBuilder content: () -> View) {
        self.title = title
        self.content = content()
    }

<<<<<<< HEAD
    // New Code
    var body: View {
        HTMLNode {
            Head {
                Title { title }
            }
            Body { content }
        }
    }
    
    // Old code
    func build() -> View {
=======
    init(title: String, body: CompiledTemplate...) {
        self.title = title
        self.body = body
    }

    func build() -> CompiledTemplate {
>>>>>>> 14727f04
        return
            html.child(
                head.child(
                    title.child(
                        title
                    )
                ),
                body.child(
                    body
                )
            )
    }
}

struct SomeView: TemplateView {

    struct Context {
        let name: String
<<<<<<< HEAD
        let values: [String]
    }
    
    // Defining the context type with generics
    let context: ContextVariable<Context> = .root()
    
    // New Code
    var body: View {
        
        BaseView(title: "Welcome") {
            
            P { "Hello " + context.name + "!" }
            
            IF(context.values.count > 0) {
                
                ForEach(context.values) { value in
                    
                    Div {
                        P { value.capalized }
                    }
                }
            }.else {
                P { "There are no values!" }
            }
            
            Footer {
                "This is a footer"
            }.class("always")
=======
        let values: [SimpleView.Context]

        init(name: String, values: [String]) {
            self.name = name
            self.values = values.map { .init(value: $0) }
>>>>>>> 14727f04
        }
    }

    // Old code
    func build() -> View {
        
        return
            BaseView(
                title: "Welcome",
                body:
                    
                    p.child( "Hello ", variable(\.name), "!" ),
                    
                    renderIf(
                        \.values.count > 0,
                        
                        forEach(
                            in:     \.values,
                            render: SimpleView()
                        )
                    ).else(
                        p.child( "There are no values!" )
                    ),
                    
                    footer.class("always").child(
                            "This is a footer"
                    )
            )
    }
}

...

renderer.add(template: SomeView())
renderer.render(SomeView.self, with: .init(name: "Mats", values: ["First", "Second", "Third"])
```
This would render:
```html
<html>
    <head>
        <title>
            Welcome
        </title>
    </head>
    <body>
        <p>Hello Mats!</p>
        <div class="simple-view">
            <p>
                First
            </p>
        </div>
        <div class="simple-view">
            <p>
                Second
            </p>
        </div>
        <div class="simple-view">
            <p>
                Third
            </p>
        </div>
        <footer class="always">
            This is a footer
        </footer>
    </body>
</html>
```

## Localization
In order to add localization you will need to conform the template to `LocalizedTemplate`, and add the localization folder to the renderer.
You can specify a custom path and the default locale to use.
```swift
try renderer.registerLocalization() // Using "Resources/Localization" and "en"
try renderer.registerLocalization(atPath: "Localization", defaultLocale: "nb")
```

Using the template above as an example, the localization could look something like this.
```swift
struct SomeView: LocalizedTemplate {

    /// Used to identify the locale
    static let localePath: KeyPath<Context, String>? = \.locale

    enum LocalizationKeys: String {
        case hello
        case missingValues = "missing.values"
        case footer
    }

    struct Context: Encodable {
        let locale: String
        let name: String
        let values: [SimpleView.Context]

        init(name: String, values: [String]) -> Context {
            return .init(
                name: name, 
                values: values.enumerated().map { .init(value: $0.element) }
            )
        }
    }

    func build() -> CompiledTemplate {
        return
            BaseView(
                title: "Welcome"
                body:
                    p.child(
                        // Uses the `Context` struct as the localization data
                        localizeWithContext(.hello)  
                    ),
                    renderIf(
                        \.values.count > 0,

                        forEach(
                            in:     \.values, 
                            render: SimpleView()
                        )
                    ).else(
                        p.child(
                            localize(.missingValues)
                        )
                    ),
                    footer.class("always")
                        .if(\.name.isEmpty, add: .class("empty-nav")).child(
                            localize(.footer)
                    )
            )
    }
}
```

The  `LocalizedTemplate` protocol also supports localization for dates. This means that if you add a date with `date(\.createdAt, dateStyle: .short, timeStyle: .short)`, the output will be formated into the wanted locale automaticaly.  

## More Syntax

- Variables:
    * A variable that is HTML safe = `variable(\.title)`
    * A variable that does not escape anything = `variable(\.title, escaping: .unsafeNone)`
    * A variable that is not in the current `Context` (example get a variable in superview) `unsafeVariable(in: BaseTemplate.self, for: \.title)` or  `unsafeVariable(... escaping: .unsafeNone)`

- Embed:
    * Where the subview's `Context` is equal to the superview's `Context` = `embed(SubView())`
    * Where the subview's `Context`is variable of the superview's `Context`= `embed(Subview(), withPath: \.subContext)`

- ForEach:
    * Where the superview's `Context` is an array of the subview's `Context` = `forEach(render: SubView())`
    * Where the superview's `Context` variable is an array of the subview's `Context`  = `forEach(in \.subContext, render: Subview()`

- If:
    * If the value is a `Bool` = `renderIf(\.bool, div.child(...))`
    * If the value is `nil` = `renderIf(isNil: \.optional, div.child(...))`
    * If the value is not `nil` = `renderIf(isNotNil: \.optional, div.child(...))`
    * If the value conforms to `Equatable` = `renderIf(\.int == 2, div.child(...))`
    * If the value conforms to `Equatable` = `renderIf(\.int != 2, div.child(...))`
    * If the value conforms to `Comparable` = `renderIf(\.int < 2, div.child(...))`
    * If the value conforms to `Comparable` = `renderIf(\.int > 2, div.child(...))`
    * If the value conforms to `Comparable` = `renderIf(\.int >= 2, div.child(...))`
    * If the value conforms to `Comparable` = `renderIf(\.int <= 2, div.child(...))`
    * It is also possible to use `||` and `&&` for more complex statements. `renderIf(\.bool || \.otherBool, div.child(...))`
    * `elseIf` has the same statements and is a method on the returned if. `renderIf(...).elseIf(...)`
    * and lastly `else`. `renderIf(...).else(div.child(...))`

- Date:
If you are using a `LocalizedTemplate`, the date will also be formatted into the specified locale.
    * Format a date with `DateFormatter.Style`'s = `date(\.createdAt, dateStyle: .short, timeStyle: .short)`
    * Format a date with a custom string format = `date(\.createdAt, formate: "MM/dd/yyyy")`

- Dynamic Attributes:
    * In order to add attributes based on the `Context` you can use if's.  `div.if(\.bool, add: .checked)`

- Markdown ([SwiftMarkdown](https://github.com/vapor-community/markdown)):
NB! The rendering will not be as performant as with HTML, since most of the markdown will be evaluated at runtime
    * In order to render markdown in your template, use `markdown(...)`. You can add variables and logic inside here, as with every other HTML tag.
    * If you want a specific rendering option use `markdown(..., options: ...)`. View SwiftMarkdown for more info.
    
- Localization ([Lingo](https://github.com/miroslavkovac/Lingo)):
    * For a localized string use `localize("hello.world")` or `localize(.helloWorld)`.
    * Or `localize("unread.messages", with: \.unreadMessages)` or  `localize(.unreadMessages, with: ...)`.
    

Add custom node types by extending `TemplateBuilder`.

```swift
extension TemplateBuilder {
    var div: HTML.ContentNode { 
        return HTML.ContentNode(name: "div")
    }
}
```

Add non-dynamic attributes with an extension on `AttributableNode`. Or extend `HTML.AttributeNode`if a dynamic attribute is needed.

```swift
extension AttributableNode {
    func ariaLabelledby(_ values: CompiledTemplate...) -> Self {
        return add(.init(attribute: "aria-labelledby", value: values))
    }
}

extension HTML.AttributeNode {
    static func dataToggle(_ toggle: CompiledTemplate) -> HTML.AttributeNode {
        return HTML.AttributeNode(attribute: "data-toggle", value: toggle)
    }
}
```


## Useful Resources to Get Started

* [Vapor TIL fork](https://github.com/MatsMoll/vapor-til) - Compare Leaf to HTMLKit in this fork of the TIL app.
* Convert pure HTML code to HTMLKit code using this [HTML-to-HTMLKit converter](https://github.com/MatsMoll/HTMLKit-code-converter).<|MERGE_RESOLUTION|>--- conflicted
+++ resolved
@@ -125,7 +125,6 @@
         self.content = content()
     }
 
-<<<<<<< HEAD
     // New Code
     var body: View {
         HTMLNode {
@@ -138,14 +137,6 @@
     
     // Old code
     func build() -> View {
-=======
-    init(title: String, body: CompiledTemplate...) {
-        self.title = title
-        self.body = body
-    }
-
-    func build() -> CompiledTemplate {
->>>>>>> 14727f04
         return
             html.child(
                 head.child(
@@ -164,7 +155,6 @@
 
     struct Context {
         let name: String
-<<<<<<< HEAD
         let values: [String]
     }
     
@@ -193,13 +183,6 @@
             Footer {
                 "This is a footer"
             }.class("always")
-=======
-        let values: [SimpleView.Context]
-
-        init(name: String, values: [String]) {
-            self.name = name
-            self.values = values.map { .init(value: $0) }
->>>>>>> 14727f04
         }
     }
 
