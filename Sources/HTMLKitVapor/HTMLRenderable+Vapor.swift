--- conflicted
+++ resolved
@@ -1,41 +1,11 @@
 //
-<<<<<<< HEAD
 //  HTMLRenderable+Vapor.swift
 //  HTMLKit
-=======
-import Vapor
-import HTMLKit
->>>>>>> 7f44bac6
-//
-//  Created by Mats Mollestad on 16/09/2019.
-//
-<<<<<<< HEAD
 
 import Vapor
 import HTMLKit
 
 ///// An extension that implements most of the helper functions
-=======
-/////// An extension that implements most of the helper functions
-//extension HTMLRenderable {
-//
-//    /// Renders a `StaticView` formula
-//    ///
-//    ///     try renderer.render(WelcomeView.self)
-//    ///
-//    /// - Parameter type: The view type to render
-//    /// - Returns: Returns a rendered view in a `Response`
-//    /// - Throws: If the formula do not exists, or if the rendering process fails
-//    public func render<T: TemplateView>(_ type: T.Type, with value: T.Value) throws -> Response {
-//        return try Response(headers: .init([("content-type", "text/html; charset=utf-8")]), body: .init(string: renderRaw(type, with: value)))
-//    }
-//
-//    public func render<T: StaticView>(_ type: T.Type) throws -> Response {
-//        return try Response(headers: .init([("content-type", "text/html; charset=utf-8")]), body: .init(string: renderRaw(type)))
-//    }
-//}
-
->>>>>>> 7f44bac6
 extension HTMLRenderable {
 
     /// Renders a `StaticView` formula
@@ -45,33 +15,11 @@
     /// - Parameter type: The view type to render
     /// - Returns: Returns a rendered view in a `Response`
     /// - Throws: If the formula do not exists, or if the rendering process fails
-<<<<<<< HEAD
     public func render<T: TemplateView>(_ type: T.Type, with value: T.Value) throws -> Response {
         return try Response(headers: .init([("content-type", "text/html; charset=utf-8")]), body: .init(string: renderRaw(type, with: value)))
     }
 
     public func render<T: StaticView>(_ type: T.Type) throws -> Response {
         return try Response(headers: .init([("content-type", "text/html; charset=utf-8")]), body: .init(string: renderRaw(type)))
-=======
-    public func render<T: TemplateView>(_ type: T.Type, with value: T.Value) throws -> HTTPResponse {
-        try HTTPResponse(headers: .init([("content-type", "text/html; charset=utf-8")]), body: renderRaw(type, with: value))
-    }
-
-    public func render<T: StaticView>(_ type: T.Type) throws -> HTTPResponse {
-        try HTTPResponse(headers: .init([("content-type", "text/html; charset=utf-8")]), body: renderRaw(type))
-    }
-}
-
-extension HTMLRenderer: Service {}
-
-extension Request {
-
-    /// Creates a `HTMLRenderer` that can render templates
-    ///
-    /// - Returns: A `HTMLRenderer` containing all the templates
-    /// - Throws: If the shared container could not make the `HTMLRenderer`
-    public func renderer() throws -> HTMLRenderable {
-        return try sharedContainer.make(HTMLRenderable.self)
->>>>>>> 7f44bac6
     }
 }